--- conflicted
+++ resolved
@@ -523,13 +523,8 @@
             if (operation.isSealed()) {
                 // MapOperations represent the state of the StreamSegment in Storage. If it is sealed in storage, both
                 // Seal flags need to be set.
-<<<<<<< HEAD
-                batchStreamSegmentMetadata.markSealed();
-                batchStreamSegmentMetadata.markSealedInStorage();
-=======
                 transactionMetadata.markSealed();
                 transactionMetadata.markSealedInStorage();
->>>>>>> 8ff6fa21
             }
         }
 
@@ -954,15 +949,9 @@
                 throw new MetadataUpdateException("Transaction StreamSegment to be merged needs to be sealed.");
             }
 
-<<<<<<< HEAD
-            long batchLength = operation.getLength();
-            if (batchLength < 0) {
-                throw new MetadataUpdateException("MergeBatchOperation does not have its Batch StreamSegment Length set.");
-=======
             long transLength = operation.getLength();
             if (transLength < 0) {
                 throw new MetadataUpdateException("MergeTransactionOperation does not have its Transaction StreamSegment Length set.");
->>>>>>> 8ff6fa21
             }
 
             if (!this.isRecoveryMode) {
@@ -1042,18 +1031,6 @@
          * @throws MetadataUpdateException  If the operation cannot be processed because of the current state of the metadata.
          * @throws IllegalArgumentException If the operation is for a different stream.
          */
-<<<<<<< HEAD
-        void acceptAsParentStreamSegment(MergeBatchOperation operation, TemporaryStreamSegmentMetadata batchStreamMetadata) throws MetadataUpdateException {
-            ensureStreamId(operation);
-
-            if (operation.getStreamSegmentOffset() != this.currentDurableLogLength) {
-                throw new MetadataUpdateException(String.format("MergeBatchOperation target offset mismatch. Expected %d, actual %d.", this.currentDurableLogLength, operation.getStreamSegmentOffset()));
-            }
-
-            long batchLength = operation.getLength();
-            if (batchLength < 0 || batchLength != batchStreamMetadata.currentDurableLogLength) {
-                throw new MetadataUpdateException("MergeBatchOperation does not seem to have been pre-processed.");
-=======
         void acceptAsParentSegment(MergeTransactionOperation operation, TemporaryStreamSegmentMetadata transactionMetadata) throws MetadataUpdateException {
             ensureStreamId(operation);
 
@@ -1064,7 +1041,6 @@
             long transLength = operation.getLength();
             if (transLength < 0 || transLength != transactionMetadata.currentDurableLogLength) {
                 throw new MetadataUpdateException("MergeTransactionOperation does not seem to have been pre-processed.");
->>>>>>> 8ff6fa21
             }
 
             this.currentDurableLogLength += transLength;
