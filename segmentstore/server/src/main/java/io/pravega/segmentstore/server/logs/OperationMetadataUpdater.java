--- conflicted
+++ resolved
@@ -15,33 +15,10 @@
 import io.pravega.segmentstore.contracts.StreamSegmentMergedException;
 import io.pravega.segmentstore.contracts.StreamSegmentNotExistsException;
 import io.pravega.segmentstore.contracts.StreamSegmentSealedException;
-<<<<<<< HEAD
 import io.pravega.segmentstore.server.ContainerMetadata;
 import io.pravega.segmentstore.server.SegmentMetadata;
 import io.pravega.segmentstore.server.UpdateableContainerMetadata;
 import io.pravega.segmentstore.server.logs.operations.Operation;
-=======
-import io.pravega.segmentstore.contracts.TooManyActiveSegmentsException;
-import io.pravega.segmentstore.server.AttributeSerializer;
-import io.pravega.segmentstore.server.ContainerMetadata;
-import io.pravega.segmentstore.server.SegmentMetadata;
-import io.pravega.segmentstore.server.UpdateableContainerMetadata;
-import io.pravega.segmentstore.server.UpdateableSegmentMetadata;
-import io.pravega.segmentstore.server.containers.StreamSegmentMetadata;
-import io.pravega.segmentstore.server.logs.operations.MergeTransactionOperation;
-import io.pravega.segmentstore.server.logs.operations.MetadataCheckpointOperation;
-import io.pravega.segmentstore.server.logs.operations.MetadataOperation;
-import io.pravega.segmentstore.server.logs.operations.Operation;
-import io.pravega.segmentstore.server.logs.operations.SegmentOperation;
-import io.pravega.segmentstore.server.logs.operations.StorageMetadataCheckpointOperation;
-import io.pravega.segmentstore.server.logs.operations.StorageOperation;
-import io.pravega.segmentstore.server.logs.operations.StreamSegmentAppendOperation;
-import io.pravega.segmentstore.server.logs.operations.StreamSegmentMapOperation;
-import io.pravega.segmentstore.server.logs.operations.StreamSegmentMapping;
-import io.pravega.segmentstore.server.logs.operations.StreamSegmentSealOperation;
-import io.pravega.segmentstore.server.logs.operations.TransactionMapOperation;
-import io.pravega.segmentstore.server.logs.operations.UpdateAttributesOperation;
->>>>>>> 9c92896b
 import io.pravega.segmentstore.storage.LogAddress;
 import javax.annotation.concurrent.NotThreadSafe;
 import lombok.extern.slf4j.Slf4j;
@@ -185,7 +162,6 @@
         log.trace("{}: Rollback (Anything = {}).", this.traceObjectId, this.currentTransaction != null);
         this.currentTransaction = null;
     }
-
 
     /**
      * Records a Truncation Marker.
@@ -265,8 +241,6 @@
     }
 
     //endregion
-<<<<<<< HEAD
-=======
 
     //region UpdateTransaction
 
@@ -479,10 +453,22 @@
         }
 
         private void preProcessMetadataOperation(StreamSegmentMapOperation operation) throws ContainerException {
-            // Verify that the segment is not already mapped. If it is mapped, then it needs to have the exact same
-            // segment id as the one the operation is trying to set.
-            checkExistingMapping(operation);
-            assignUniqueStreamSegmentId(operation);
+            // Verify StreamSegment Name is not already mapped somewhere else.
+            long existingStreamSegmentId = getExistingStreamSegmentId(operation.getStreamSegmentName());
+            if (existingStreamSegmentId != ContainerMetadata.NO_STREAM_SEGMENT_ID) {
+                throw new MetadataUpdateException(this.containerMetadata.getContainerId(),
+                        String.format("Operation %d wants to map a StreamSegment Name that is already mapped in the metadata. Name = '%s', Existing Id = %d.",
+                                operation.getSequenceNumber(), operation.getStreamSegmentName(), existingStreamSegmentId));
+            }
+
+            if (!this.containerMetadata.isRecoveryMode()) {
+                if (this.containerMetadata.getActiveSegmentCount() + this.newStreamSegments.size() >= this.containerMetadata.getMaximumActiveSegmentCount()) {
+                    throw new TooManyActiveSegmentsException(this.containerMetadata.getContainerId(), this.containerMetadata.getMaximumActiveSegmentCount());
+                }
+
+                // Assign the SegmentId, but only in non-recovery mode.
+                operation.setStreamSegmentId(generateUniqueStreamSegmentId());
+            }
         }
 
         private void preProcessMetadataOperation(TransactionMapOperation operation) throws ContainerException {
@@ -492,15 +478,28 @@
                 throw new MetadataUpdateException(
                         this.containerMetadata.getContainerId(),
                         String.format(
-                                "Operation %d wants to map a StreamSegment to a Parent StreamSegment Id that does " +
-                                        "not exist. Parent StreamSegmentId = %d, Transaction Name = %s.",
+                                "Operation %d wants to map a StreamSegment to a Parent StreamSegment Id that does not exist. Parent StreamSegmentId = %d, Transaction Name = %s.",
                                 operation.getSequenceNumber(), operation.getParentStreamSegmentId(), operation.getStreamSegmentName()));
             }
 
-            // Verify that the segment is not already mapped. If it is mapped, then it needs to have the exact same
-            // segment id as the one the operation is trying to set.
-            checkExistingMapping(operation);
-            assignUniqueStreamSegmentId(operation);
+            // Verify StreamSegment Name is not already mapped somewhere else.
+            long existingStreamId = getExistingStreamSegmentId(operation.getStreamSegmentName());
+            if (existingStreamId != ContainerMetadata.NO_STREAM_SEGMENT_ID) {
+                throw new MetadataUpdateException(
+                        this.containerMetadata.getContainerId(),
+                        String.format(
+                                "Operation %d wants to map a Transaction StreamSegment Name that is already mapped in the metadata. Transaction Name = '%s', Existing Id = %d.",
+                                operation.getSequenceNumber(), operation.getStreamSegmentName(), existingStreamId));
+            }
+
+            if (!this.containerMetadata.isRecoveryMode()) {
+                if (this.containerMetadata.getActiveSegmentCount() + this.newStreamSegments.size() >= this.containerMetadata.getMaximumActiveSegmentCount()) {
+                    throw new TooManyActiveSegmentsException(this.containerMetadata.getContainerId(), this.containerMetadata.getMaximumActiveSegmentCount());
+                }
+
+                // Assign the SegmentId.
+                operation.setStreamSegmentId(generateUniqueStreamSegmentId());
+            }
         }
 
         private void processMetadataOperation(MetadataCheckpointOperation operation) throws MetadataUpdateException {
@@ -551,10 +550,18 @@
                         "StreamSegmentMapOperation does not have a StreamSegmentId assigned: " + operation.toString());
             }
 
-            // Create or reuse an existing Segment Metadata.
-            UpdateableSegmentMetadata segmentMetadata = getOrCreateSegmentMetadata(operation.getStreamSegmentName(),
-                    operation.getStreamSegmentId(), ContainerMetadata.NO_STREAM_SEGMENT_ID);
-            updateMetadata(operation, segmentMetadata);
+            // Create StreamSegment metadata here - we need to do this as part of the transaction.
+            UpdateableSegmentMetadata streamSegmentMetadata = recordNewStreamSegment(operation.getStreamSegmentName(), operation.getStreamSegmentId(), ContainerMetadata.NO_STREAM_SEGMENT_ID);
+            streamSegmentMetadata.setStorageLength(operation.getLength());
+            streamSegmentMetadata.setDurableLogLength(operation.getLength()); // DurableLogLength must be at least StorageLength.
+            if (operation.isSealed()) {
+                // MapOperations represent the state of the StreamSegment in Storage. If it is sealed in storage, both
+                // Seal flags need to be set.
+                streamSegmentMetadata.markSealed();
+                streamSegmentMetadata.markSealedInStorage();
+            }
+
+            streamSegmentMetadata.updateAttributes(operation.getAttributes());
         }
 
         private void acceptMetadataOperation(TransactionMapOperation operation) throws MetadataUpdateException {
@@ -563,25 +570,18 @@
                         "TransactionMapOperation does not have a StreamSegmentId assigned: " + operation.toString());
             }
 
-            // Create or reuse an existing Transaction Metadata.
-            UpdateableSegmentMetadata transactionMetadata = getOrCreateSegmentMetadata(operation.getStreamSegmentName(),
-                    operation.getStreamSegmentId(), operation.getParentStreamSegmentId());
-            updateMetadata(operation, transactionMetadata);
-        }
-
-        private void updateMetadata(StreamSegmentMapping mapping, UpdateableSegmentMetadata metadata) {
-            metadata.setStorageLength(mapping.getLength());
-
-            // DurableLogLength must be at least StorageLength.
-            metadata.setDurableLogLength(Math.max(mapping.getLength(), metadata.getDurableLogLength()));
-            if (mapping.isSealed()) {
+            // Create stream metadata here - we need to do this as part of the transaction.
+            UpdateableSegmentMetadata transactionMetadata = recordNewStreamSegment(operation.getStreamSegmentName(), operation.getStreamSegmentId(), operation.getParentStreamSegmentId());
+            transactionMetadata.setStorageLength(operation.getLength());
+            transactionMetadata.setDurableLogLength(0);
+            if (operation.isSealed()) {
                 // MapOperations represent the state of the StreamSegment in Storage. If it is sealed in storage, both
                 // Seal flags need to be set.
-                metadata.markSealed();
-                metadata.markSealedInStorage();
-            }
-
-            metadata.updateAttributes(mapping.getAttributes());
+                transactionMetadata.markSealed();
+                transactionMetadata.markSealedInStorage();
+            }
+
+            transactionMetadata.updateAttributes(operation.getAttributes());
         }
 
         private void rollback() {
@@ -602,31 +602,6 @@
             return existingSegmentId;
         }
 
-        private void checkExistingMapping(StreamSegmentMapping operation) throws MetadataUpdateException {
-            long existingStreamSegmentId = getExistingStreamSegmentId(operation.getStreamSegmentName());
-            if (existingStreamSegmentId != ContainerMetadata.NO_STREAM_SEGMENT_ID
-                    && existingStreamSegmentId != operation.getStreamSegmentId()) {
-                throw new MetadataUpdateException(
-                        this.containerMetadata.getContainerId(),
-                        String.format("Operation '%s' wants to map a Segment that is already mapped in the metadata. Existing Id = %d.",
-                                operation, existingStreamSegmentId));
-            }
-        }
-
-        private void assignUniqueStreamSegmentId(StreamSegmentMapping mapping) throws TooManyActiveSegmentsException {
-            if (!this.containerMetadata.isRecoveryMode()) {
-                int maxCount = this.containerMetadata.getMaximumActiveSegmentCount();
-                if (this.containerMetadata.getActiveSegmentCount() + this.newStreamSegments.size() >= maxCount) {
-                    throw new TooManyActiveSegmentsException(this.containerMetadata.getContainerId(), maxCount);
-                }
-
-                // Assign the SegmentId, but only in non-recovery mode and only if not already assigned.
-                if (mapping.getStreamSegmentId() == ContainerMetadata.NO_STREAM_SEGMENT_ID) {
-                    mapping.setStreamSegmentId(generateUniqueStreamSegmentId());
-                }
-            }
-        }
-
         private long generateUniqueStreamSegmentId() {
             // The ContainerMetadata.SequenceNumber is always guaranteed to be unique (it's monotonically strict increasing).
             // It can be safely used as a new unique Segment Id. If any clashes occur, just keep searching up until we find
@@ -639,10 +614,6 @@
             return streamSegmentId;
         }
 
-        /**
-         * Gets an UpdateableSegmentMetadata for the given segment id, if it is already registered in the base metadata
-         * or added as a new segment in this transaction.
-         */
         private UpdateableSegmentMetadata getExistingMetadata(long streamSegmentId) {
             UpdateableSegmentMetadata sm = this.containerMetadata.getStreamSegmentMetadata(streamSegmentId);
             if (sm == null) {
@@ -652,23 +623,7 @@
             return sm;
         }
 
-        /**
-         * Gets an UpdateableSegmentMetadata for the given Segment. If already registered, it returns that instance,
-         * otherwise it creates and records a new Segment metadata.
-         */
-        private UpdateableSegmentMetadata getOrCreateSegmentMetadata(String streamSegmentName, long streamSegmentId, long parentId) {
-            UpdateableSegmentMetadata metadata = getExistingMetadata(streamSegmentId);
-            if (metadata == null) {
-                metadata = createSegmentMetadata(streamSegmentName, streamSegmentId, parentId);
-            }
-
-            return metadata;
-        }
-
-        /**
-         * Creates a new UpdateableSegmentMetadata for the given Segment and registers it.
-         */
-        private UpdateableSegmentMetadata createSegmentMetadata(String streamSegmentName, long streamSegmentId, long parentId) {
+        private UpdateableSegmentMetadata recordNewStreamSegment(String streamSegmentName, long streamSegmentId, long parentId) {
             UpdateableSegmentMetadata metadata;
             if (parentId == ContainerMetadata.NO_STREAM_SEGMENT_ID) {
                 metadata = new StreamSegmentMetadata(streamSegmentName, streamSegmentId, this.containerMetadata.getContainerId());
@@ -869,7 +824,7 @@
             // S3. Name.
             String name = stream.readUTF();
 
-            UpdateableSegmentMetadata metadata = createSegmentMetadata(name, segmentId, parentId);
+            UpdateableSegmentMetadata metadata = recordNewStreamSegment(name, segmentId, parentId);
 
             // S4. DurableLogLength.
             metadata.setDurableLogLength(stream.readLong());
@@ -1050,11 +1005,6 @@
         }
 
         @Override
-        public boolean isActive() {
-            return this.baseMetadata.isActive();
-        }
-
-        @Override
         public Map<UUID, Long> getAttributes() {
             // Important: This only returns the updated attributes, not the whole set of attributes. If it also returned
             // the base attributes, upon commit() they would be unnecessarily re-applied to the same segment.
@@ -1491,5 +1441,4 @@
     }
 
     //endregion
->>>>>>> 9c92896b
 }