--- conflicted
+++ resolved
@@ -38,7 +38,7 @@
      * How many ledgers to fence out (from the end of the list) when acquiring lock.
      */
     static final int MIN_FENCE_LEDGER_COUNT = 2;
-<<<<<<< HEAD
+
     private static final DigestType LEDGER_DIGEST_TYPE = DigestType.MAC;
 
     /**
@@ -54,8 +54,6 @@
             return wrapper;
         }
     };
-=======
->>>>>>> 591870c4
 
     /**
      * Creates a new Ledger in BookKeeper.
@@ -70,24 +68,14 @@
         try {
 
             return Exceptions.handleInterruptedCall(() ->
-<<<<<<< HEAD
                     FutureUtils.result(bookKeeper.newCreateLedgerOp()
                             .withEnsembleSize(config.getBkEnsembleSize())
                             .withWriteQuorumSize(config.getBkWriteQuorumSize())
                             .withAckQuorumSize(config.getBkAckQuorumSize())
-                            .withDigestType(LEDGER_DIGEST_TYPE)
+                            .withDigestType(config.getDigestType())
                             .withPassword(config.getBKPassword())
                             .execute(), BK_EXCEPTION_HANDLER) );
-        } catch (BKNotEnoughBookiesException bkEx) {
-=======
-                    bookKeeper.createLedger(
-                            config.getBkEnsembleSize(),
-                            config.getBkWriteQuorumSize(),
-                            config.getBkAckQuorumSize(),
-                            config.getDigestType(),
-                            config.getBKPassword()));
         } catch (BKException.BKNotEnoughBookiesException bkEx) {
->>>>>>> 591870c4
             throw new DataLogNotAvailableException("Unable to create new BookKeeper Ledger.", bkEx);
         } catch (BKException bkEx) {
             throw new DurableDataLogException("Unable to create new BookKeeper Ledger.", bkEx);
@@ -106,17 +94,13 @@
     static ReadHandle openFence(long ledgerId, BookKeeper bookKeeper, BookKeeperConfig config) throws DurableDataLogException {
         try {
             return Exceptions.handleInterruptedCall(
-<<<<<<< HEAD
                     () -> FutureUtils.result(bookKeeper
                             .newOpenLedgerOp()
                     .withLedgerId(ledgerId)
-                    .withDigestType(LEDGER_DIGEST_TYPE)
+                    .withDigestType(config.getDigestType())
                     .withPassword(config.getBKPassword())
                     .withRecovery(true)
                     .execute(), BK_EXCEPTION_HANDLER));
-=======
-                    () -> bookKeeper.openLedger(ledgerId, config.getDigestType(), config.getBKPassword()));
->>>>>>> 591870c4
         } catch (BKException bkEx) {
             throw new DurableDataLogException(String.format("Unable to open-fence ledger %d.", ledgerId), bkEx);
         }
@@ -134,17 +118,13 @@
     static ReadHandle openRead(long ledgerId, BookKeeper bookKeeper, BookKeeperConfig config) throws DurableDataLogException {
         try {
             return Exceptions.handleInterruptedCall(
-<<<<<<< HEAD
                     () -> FutureUtils.result(bookKeeper
                             .newOpenLedgerOp()
                     .withLedgerId(ledgerId)
-                    .withDigestType(LEDGER_DIGEST_TYPE)
+                    .withDigestType(config.getDigestType())
                     .withPassword(config.getBKPassword())
                     .withRecovery(false)
                     .execute(), BK_EXCEPTION_HANDLER));
-=======
-                    () -> bookKeeper.openLedgerNoRecovery(ledgerId, config.getDigestType(), config.getBKPassword()));
->>>>>>> 591870c4
         } catch (BKException bkEx) {
             throw new DurableDataLogException(String.format("Unable to open-read ledger %d.", ledgerId), bkEx);
         }
