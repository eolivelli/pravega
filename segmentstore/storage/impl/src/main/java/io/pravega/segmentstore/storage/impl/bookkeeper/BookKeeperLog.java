--- conflicted
+++ resolved
@@ -478,15 +478,11 @@
                 }
 
                 // Invoke the BookKeeper write.
-<<<<<<< HEAD
                 w.getWriteLedger()
-                      .ledger.appendAsync(w.data.array(), w.data.arrayOffset(), w.data.getLength())
+                      .ledger.appendAsync(w.getData().retain(), w.data.getLength())
                              .whenComplete((Long entryId, Throwable error) -> {
                                 addCallback(entryId, error, w);
                              });
-=======
-                w.getWriteLedger().ledger.asyncAddEntry(w.getData().retain(), this::addCallback, w);
->>>>>>> 591870c4
             } catch (Throwable ex) {
                 // Synchronous failure (or RetriesExhausted). Fail current write.
                 boolean isFinal = !isRetryable(ex);
